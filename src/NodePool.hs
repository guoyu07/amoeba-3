-- | Maintains a number of completely independent nodes, and allows sending
--   signals to them easily.
--
--   Useful to add certain services to the network without requiring them to
--   manage their own connections. For example, a bootstrap server can use a
--   node pool to always keep up a certain amount of trusted nodes in the
--   network that it can use to help other nodes make an initial connection.

module NodePool (nodePool) where



import           Control.Concurrent (forkIO)
import           Control.Concurrent.Async
import           Control.Concurrent.Chan
import           Control.Concurrent.MVar
import           Control.Exception
import           Control.Monad

import           Pipes
import qualified Pipes.Concurrent as P

import           Control.Lens.Operators
-- import qualified Control.Lens as L
import qualified Types.Lens as L

import           Node
import           Types
import           Utilities



-- | Start a node pool of a certain size, and provide a channel to
--   communitcate with (random nodes in) it
nodePool :: Int     -- ^ Number of nodes in the pool (also the port range)
         -> NodeConfig  -- ^ Configuration for a single node. Of particular
                    --   importance is the port (nodes will be spawned
                    --   in the range [port+1, port+range]).
         -> Chan NormalSignal
                    -- ^ Local direct connection to one node (taking
                    --   turns). 'Chan' instead of 'TQueue' because of the
                    --   lack of fairness in STM.
         -> IOQueue -- ^ Channel to output thread
         -> Maybe TerminationTrigger
                    -- ^ If the MVar contained in the 'TerminationTrigger' is
                    --   filled, a node is killed (and a new one is started by
                    --   its janitor).
         -> IO ()
nodePool n config ldc output m'terminate =
      forM_ [1..n] $ \portOffset -> do
            let -- Give nodes in the pool consecutive numbers, starting with
                -- <config port> + 1
                offsetConfig = L.serverPort +~ portOffset
            forkIO (janitor (offsetConfig config)
                            ldc
                            output
                            m'terminate)
            delay (config ^. L.mediumTickRate)



-- | Spawn a new node, restart it should it crash, and listen for signals
--   sent to it.
--
--   The termination parameter is useful to make the pool replace old nodes, for
--   example the initial bootstrap nodes are very interconnected, which is not
--   desirable. Restarting these nodes when there's an actual network leads to
--   more natural neighbourships.
janitor :: NodeConfig
        -> Chan NormalSignal -- ^ Local direct connection
        -> IOQueue           -- ^ Channel to output thread
        -> Maybe TerminationTrigger
        -> IO ()
janitor config fromPool output m'terminate = yellCatchall . forever $ do
      toNode <- spawn (P.Bounded (config ^. L.maxChanSize))
      (`catches` handlers) $
       withAsync (startNode (Just toNode) output config) $ \node ->
        withAsync (fromPool `pipeTo` toNode) $ \_chanPipe ->
         case m'terminate of
               Just t -> withAsync (terminationWatch t node) (\_ -> wait node)
               Nothing -> wait node

      where
            handlers = [ Handler asyncException ]
            asyncException ThreadKilled = return ()
            asyncException e = throwIO e

<<<<<<< HEAD
=======
      where
            handlers = [ Handler asyncException ]
            asyncException ThreadKilled = return ()
            asyncException e = throwIO e

>>>>>>> 65ec2588
            yellCatchall = handle (\(SomeException e) ->
                             yell 41 ("Janitor crashed! Exception: " ++ show e))



-- | Send everything from one channel to the other
pipeTo :: Chan  NormalSignal -- ^ From
       -> PChan NormalSignal -- ^ To
       -> IO ()
pipeTo input output = runEffect (fromChan input >-> P.toOutput toChan) where
      fromChan chan = forever (liftIO (readChan chan) >>= yield)
      toChan        = output ^. L.pOutput



-- | Terminate a thread when the MVar is filled, and block until this happens.
terminationWatch :: TerminationTrigger -> Async () -> IO ()
terminationWatch (TerminationTrigger mVar) thread = do takeMVar mVar
                                                       cancel thread<|MERGE_RESOLUTION|>--- conflicted
+++ resolved
@@ -84,15 +84,6 @@
             handlers = [ Handler asyncException ]
             asyncException ThreadKilled = return ()
             asyncException e = throwIO e
-
-<<<<<<< HEAD
-=======
-      where
-            handlers = [ Handler asyncException ]
-            asyncException ThreadKilled = return ()
-            asyncException e = throwIO e
-
->>>>>>> 65ec2588
             yellCatchall = handle (\(SomeException e) ->
                              yell 41 ("Janitor crashed! Exception: " ++ show e))
 
