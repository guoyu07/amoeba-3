--- conflicted
+++ resolved
@@ -67,22 +67,11 @@
       let handlers = [ Handler $ \ThreadKilled -> return ()
                      ]
       (`catches` handlers) $
-<<<<<<< HEAD
             withAsync (startNode (Just toNode) config) $ \node ->
-                  asyncMany (const (wait node))
-                            [ fromPool `pipeTo` toNode
-                            , terminationWatch terminate node
-                            , statusReport config
-                            ]
-
-
-=======
-            bracket (startNode (Just toNode) config) cancel $ \node ->
                   asyncMany [ fromPool `pipeTo` toNode
                             , terminationWatch terminate node
                             , statusReport config
                             ]
->>>>>>> 625408cf
 
 
 -- | Periodically say hello for DEBUG
