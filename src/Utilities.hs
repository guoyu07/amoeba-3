<<<<<<< HEAD
{-# LANGUAGE RankNTypes #-}
=======
{-# LANGUAGE ImplicitParams #-}
>>>>>>> 625408cf

module Utilities (

      -- * Various utilities
        makeTimestamp
      , whenM
      , whileM
      , catchAll

      -- * Concurrency
      , asyncMany
      , toIO

      -- * Networking
      , connectToNode
      , listenOnNode
      , sender
      , receiver
      , send
      , receive
      , request

      -- * Debugging
      , yell
      , yellAndRethrow

      -- * Pipe-based communication channels
      , spawn
      , getBroadcastOutput
      , outputThread
) where

import           Control.Concurrent.STM
import           Control.Concurrent.Async
import           Control.Monad
import           Control.Applicative
import           Control.Exception
import           Data.Time.Clock.POSIX (getPOSIXTime)
import qualified Data.ByteString as BS
import qualified Data.Foldable as F

import           Pipes
import qualified Pipes.Prelude as P
import qualified Pipes.Concurrent as P
import qualified Pipes.Network.TCP as P
import qualified Pipes.Binary as P
import Control.Monad.Catch (MonadCatch)

import Data.Binary

import Types



-- | Creates a timestamp, which is a Double representation of the Unix time.
makeTimestamp :: (MonadIO m) => m Timestamp
makeTimestamp = liftIO $ Timestamp . realToFrac <$> getPOSIXTime
--   Since Haskell's Time library is borderline retarded, this seems to be the
--   cleanest way to get something that is easily an instance of Binary and
--   comparable to seconds.



-- | Monadic version of 'when'.
whenM :: Monad m => m Bool -> m () -> m ()
whenM mp m = mp >>= \p -> when p m



-- | Repeatedly executes a monadic action until its contents evaluate to False.
whileM :: Monad m => (a -> Bool) -> m a -> m ()
whileM p m = go
      where go = m >>= \x -> when (p x) go



-- | 'Node'-based version of 'P.connect'
connectToNode :: (MonadIO io, MonadCatch io)
              => To
              -> ((P.Socket, P.SockAddr) -> io r)
              -> io r
connectToNode (To node) = P.connect (_host node) (show $ _port node)



-- | 'Node'-based version of 'P.listen'
listenOnNode :: (MonadIO io, MonadCatch io)
             => Node
             -> ((P.Socket, P.SockAddr) -> io r)
             -> io r
listenOnNode node = P.listen (P.Host $ _host node)
                             (show   $ _port node)



-- | Continuously encode and send data to a 'P.Socket'.
sender :: (MonadIO io, Binary b)
       => P.Socket
       -> Consumer b io ()
sender s = encodeMany >-> P.toSocket s



-- | Continuously receive and decode data from a 'P.Socket'.
receiver :: (MonadIO io, Binary b)
         => P.Socket
         -> Producer b io ()
receiver s = void (P.decodeMany (P.fromSocket s 4096)) >-> dataOnly
      where dataOnly = P.map snd



-- TODO: Requester. Continuously send data downstream and gather results.



-- | Receives a single piece of data from a 'P.Socket'.
receive :: (MonadIO io, Binary b)
        => P.Socket
        -> io (Maybe b)
receive s = runEffect $ P.head (receiver s)



-- | Sends a single piece of data to a 'P.Socket'.
send :: (MonadIO io, Binary b)
     => P.Socket
     -> b
     -> io ()
send s x = runEffect $ yield x >-> sender s



-- | Sends a single piece of data to a 'P.Socket', and waits for a response.
request :: (MonadIO io, Binary a, Binary b)
        => P.Socket
        -> a
        -> io (Maybe b)
request s x = send s x >> receive s



-- | Continuously encodes the given 'Bin.Binary' instance and sends each result
--   downstream in 'BS.ByteString' chunks.
--
--   (Sent a pull request to Pipes-Binary for adding this.)
encodeMany :: (Monad m, Binary x) => Pipe x BS.ByteString m r
encodeMany = for cat P.encode



-- | Send an IO action depending on the verbosity level.
toIO :: Environment -> Verbosity -> IO () -> STM ()
toIO env verbosity = when p . writeTBQueue (_io env)
      where p = verbosity >= _verbosity (_config env)



-- | Mandatory silly catchall function. Intended to be used as a safety net
--   only, not as a cpeap getaway :-)
catchAll :: IO a -> IO ()
catchAll x = void x `catch` handler
      where handler :: SomeException -> IO ()
            handler _ = return ()

-- | Easily print colored text for debugging
yell n text = putStrLn $ "\ESC[" ++ show n ++ "m" ++ show n ++ " - " ++ text ++ "\ESC[0m"



-- | Identical to 'P.spawn\'', but uses the typesfe 'PChan' type instead of
--   '(,,)'.
spawn :: P.Buffer a -> IO (PChan a)
spawn buffer = toPChan <$> P.spawn' buffer
      where toPChan (output, input, seal) = PChan output input seal




<<<<<<< HEAD
-- | Fork a number of IO actions using 'withAsync', and wait for the initial
--   one. Useful to fork many threads that should all be terminated if one of
--   them fails.
--
--   Runs the waiting function even if the action list is empty.
--
-- @
--   asyncMany [a, b, c] wait'
--   =
--   withAsync a $ \thread ->
--    withAsync b $ \_ ->
--     withAsync c $ \_ ->
--      wait' thread
--
--   asyncMany [] wait'
--   =
--   withAsync (return ()) wait'
-- @
asyncMany :: (Async () -> IO ()) -- ^ "Waiting action" to apply to the first
                                 --   asynchronous action of the list in the
                                 --   end. Typically involves 'wait'.
          -> [IO ()] -- ^ Actions to run asynchronously
          -> IO ()
asyncMany wait' []     = withAsync (return ()) wait'
asyncMany wait' (x:xs) = withAsync x $ \t -> asyncMany' xs >> wait' t
      where asyncMany' = foldr asyncForget (return ())
            -- Fork a thread and "forget" about it. Safety comes from the
            -- outermost wrapper: if it fails, the whole hierarchy collapses.
            asyncForget x xs = withAsync x (const xs)



-- | Retrieves all STSC (server-to-single-client) 'P.Output's and concatenates
--   them to a single broadcast channel.
getBroadcastOutput :: Environment
                   -> STM (P.Output NormalSignal)
getBroadcastOutput env =
      F.foldMap (_pOutput . _stsc) <$> readTVar (_downstream env)



-- | Dedicated (I)O thread to make sure messages aren't scrambled up. Reads
--   IO actions from a queue and executes them.
outputThread :: TBQueue (IO ()) -> IO ()
outputThread = forever . join . atomically . readTBQueue


-- | Catches all exceptions, 'yell's their contents, and rethrows them.
yellAndRethrow msg = handle handler
      where handler :: SomeException -> IO ()
            handler e = yell 41 msg >> throw e
=======
-- | Concurrently run multiple IO actions. If one of them returns or throws,
--   all others are 'cancel'ed.
asyncMany :: [IO ()] -> IO ()
asyncMany ios = void $ waitAnyCancel <$> mapM async ios
>>>>>>> 625408cf
<|MERGE_RESOLUTION|>--- conflicted
+++ resolved
@@ -1,8 +1,4 @@
-<<<<<<< HEAD
 {-# LANGUAGE RankNTypes #-}
-=======
-{-# LANGUAGE ImplicitParams #-}
->>>>>>> 625408cf
 
 module Utilities (
 
@@ -181,37 +177,10 @@
 
 
 
-
-<<<<<<< HEAD
--- | Fork a number of IO actions using 'withAsync', and wait for the initial
---   one. Useful to fork many threads that should all be terminated if one of
---   them fails.
---
---   Runs the waiting function even if the action list is empty.
---
--- @
---   asyncMany [a, b, c] wait'
---   =
---   withAsync a $ \thread ->
---    withAsync b $ \_ ->
---     withAsync c $ \_ ->
---      wait' thread
---
---   asyncMany [] wait'
---   =
---   withAsync (return ()) wait'
--- @
-asyncMany :: (Async () -> IO ()) -- ^ "Waiting action" to apply to the first
-                                 --   asynchronous action of the list in the
-                                 --   end. Typically involves 'wait'.
-          -> [IO ()] -- ^ Actions to run asynchronously
-          -> IO ()
-asyncMany wait' []     = withAsync (return ()) wait'
-asyncMany wait' (x:xs) = withAsync x $ \t -> asyncMany' xs >> wait' t
-      where asyncMany' = foldr asyncForget (return ())
-            -- Fork a thread and "forget" about it. Safety comes from the
-            -- outermost wrapper: if it fails, the whole hierarchy collapses.
-            asyncForget x xs = withAsync x (const xs)
+-- | Concurrently run multiple IO actions. If one of them returns or throws,
+--   all others are 'cancel'ed.
+asyncMany :: [IO ()] -> IO ()
+asyncMany ios = void $ waitAnyCancel <$> mapM async ios
 
 
 
@@ -233,10 +202,4 @@
 -- | Catches all exceptions, 'yell's their contents, and rethrows them.
 yellAndRethrow msg = handle handler
       where handler :: SomeException -> IO ()
-            handler e = yell 41 msg >> throw e
-=======
--- | Concurrently run multiple IO actions. If one of them returns or throws,
---   all others are 'cancel'ed.
-asyncMany :: [IO ()] -> IO ()
-asyncMany ios = void $ waitAnyCancel <$> mapM async ios
->>>>>>> 625408cf
+            handler e = yell 41 msg >> throw e