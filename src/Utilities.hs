--- conflicted
+++ resolved
@@ -4,11 +4,7 @@
       , connectToNode
       , whileM
       , isContinue
-<<<<<<< HEAD
-      , timeout
-=======
       , catchAll
->>>>>>> 09fb3a13
 
       -- * Sending/receiving network signals
       , send'
@@ -35,17 +31,7 @@
 import           Data.Time.Clock.POSIX (getPOSIXTime)
 import           Network (connectTo, PortID(PortNumber))
 import qualified Data.ByteString.Lazy as BS
-<<<<<<< HEAD
-import Data.Time.Clock.POSIX (getPOSIXTime)
-import Data.Int
-import System.IO
-import Control.Concurrent.STM
-import Control.Concurrent.Async
-import Control.Concurrent
-import Network (connectTo, PortID(PortNumber))
-=======
 import           System.IO
->>>>>>> 09fb3a13
 
 import Data.Binary
 
@@ -142,11 +128,7 @@
 connectToNode (To n) = connectTo (_host n) (PortNumber (_port n))
 
 
-<<<<<<< HEAD
--- | Kills an async after a certain amount of time
-timeout :: Int -> Async a -> IO ()
-timeout time thread = void . async $ threadDelay time >> cancel thread
-=======
+
 
 -- | Mandatory silly catchall function. Intended to be used as a safety net
 --   only, not as a cpeap getaway :-)
@@ -166,5 +148,4 @@
 assertNotFull :: TBQueue a -> STM ()
 assertNotFull q = do
       full <- isFullTBQueue q
-      assert (not full) $ return ()
->>>>>>> 09fb3a13
+      assert (not full) $ return ()