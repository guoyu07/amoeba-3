-- | Parser for command line arguments. The idea is to use the parser to
--   generate option modifier functions that can then be applied to the default
--   options.
--
--   This module is intended to be used qualified, e.g. as \"CmdArgParser\" to
--   make nice names such as \"CmdArgParser.nodeArgs\".

module Config.CmdArgParser (
        nodeModifier
      , multiModifier
      , bootstrapModifier
      , drawingModifier
) where

import Options.Applicative
import Data.Word
import Data.Monoid
import Text.Printf
import qualified Data.Set as Set
import qualified Data.Traversable as T
import Data.Char (toLower)
import Text.Read (readEither)

import qualified Config.Default as Default
import qualified Types as Ty
import Config.OptionModifier


runArgParser :: Parser a -- ^ Parser
             -> String   -- ^ Short help description
             -> String   -- ^ Long help description
             -> IO a
runArgParser parser short long = execParser parser'
      where parser' = info (helper <*> parser) infoMod
            infoMod = mconcat
                  [ fullDesc
                  , progDesc short
                  , header long
                  ]



nodeModifier :: IO (OptionModifier Ty.NodeConfig)
nodeModifier = runArgParser nodeModifier' short long
      where short = "Amoeba client"
            long  = "Launch a single node in an Amoeba network"



<<<<<<< HEAD
multiArgs :: IO (OptionModifier Ty.MultiConfig)
multiArgs = runArgParser multiModifier short long
=======
multiModifier :: IO (OptionModifier Ty.MultiConfig)
multiModifier = runArgParser multiModifier' short long
>>>>>>> 80ec1335
      where short = "Amoeba multi-node client"
            long  = "Launch multiple independent Amoeba nodes"



<<<<<<< HEAD
bootstrapArgs :: IO (OptionModifier Ty.BootstrapConfig)
bootstrapArgs = runArgParser bootstrapModifier short long
=======
bootstrapModifier :: IO (OptionModifier Ty.BootstrapConfig)
bootstrapModifier = runArgParser bootstrapModifier' short long
>>>>>>> 80ec1335
      where short = "Amoeba bootstrap server"
            long  = "Start a bootstrap server to allow new nodes to\
                          \ connect to an existing network"



<<<<<<< HEAD
drawingArgs :: IO (OptionModifier Ty.DrawingConfig)
drawingArgs = runArgParser drawingModifier short long
=======
drawingModifier :: IO (OptionModifier Ty.DrawingConfig)
drawingModifier = runArgParser drawingModifier' short long
>>>>>>> 80ec1335
      where short = "Amoeba bootstrap server"
            long  = "Start a bootstrap server to allow new nodes to\
                          \ connect to an existing network"



-- #############################################################################
-- ###  Parsers  ###############################################################
-- #############################################################################



nodeModifier' :: Parser (OptionModifier Ty.NodeConfig)
nodeModifier' = (fmap mconcat . T.sequenceA) mods
      where mods = [ port
                   , minNeighbours
                   , maxNeighbours
                   , maxChanSize
                   , bounces
                   , acceptP
                   , maxSoftBounces
                   , shortTickRate
                   , mediumTickRate
                   , longTickRate
                   , poolTimeout
                   , verbosity
                   , pure mempty
                   , floodMessageCache
                   ]
                   -- TODO: specify bootstrap servers via command line



poolModifier' :: Parser (OptionModifier Ty.PoolConfig)
poolModifier' = (fmap mconcat . T.sequenceA) mods
      where mods = [ poolSize ]



<<<<<<< HEAD
bootstrapModifier :: Parser (OptionModifier Ty.BootstrapConfig)
bootstrapModifier = (fmap mconcat . T.sequenceA) mods
=======
bootstrapModifier' :: Parser (OptionModifier Ty.BootstrapConfig)
bootstrapModifier' = (fmap mconcat . T.sequenceA) mods
>>>>>>> 80ec1335
      where mods = [ restartEvery
                   , restartMinimumPeriod
                   , liftNodeModifier <$> nodeModifier'
                   , liftPoolModifier <$> poolModifier'
                   ]



<<<<<<< HEAD
multiModifier :: Parser (OptionModifier Ty.MultiConfig)
multiModifier = (fmap mconcat . T.sequenceA)  mods
      where mods = [ liftNodeModifier <$> nodeModifier
                   , liftPoolModifier <$> poolModifier
                   ]



drawingModifier :: Parser (OptionModifier Ty.DrawingConfig)
drawingModifier = (fmap mconcat . T.sequenceA) mods
      where mods = [ liftNodeModifier <$> nodeModifier
                   , liftPoolModifier <$> poolModifier
=======
multiModifier' :: Parser (OptionModifier Ty.MultiConfig)
multiModifier' = (fmap mconcat . T.sequenceA)  mods
      where mods = [ liftNodeModifier <$> nodeModifier'
                   , liftPoolModifier <$> poolModifier'
                   ]



drawingModifier' :: Parser (OptionModifier Ty.DrawingConfig)
drawingModifier' = (fmap mconcat . T.sequenceA) mods
      where mods = [ liftNodeModifier <$> nodeModifier'
                   , liftPoolModifier <$> poolModifier'
>>>>>>> 80ec1335
                   ]



-- #############################################################################
-- ###  Parser bits  ###########################################################
-- #############################################################################



port :: Parser (OptionModifier Ty.NodeConfig)
port = toModifier <$> (option . mconcat)
      [ long    "port"
      , short   'p'
      , metavar "PORT"
      , help    "Server port"
      ]
      where toModifier x = OptionModifier (\c -> c { Ty._serverPort = x })



restartEvery :: Parser (OptionModifier Ty.BootstrapConfig)
restartEvery = toModifier <$> (nullOption . mconcat)
      [ reader positive
      , long    "restart-every"
      , showDefault
      , value   defaultValue
      , metavar "(Int > 0)"
      , help    "Restart a random pool node every n new nodes. (Note that a\
                \ restart is one new node by itself already.)"
      , hidden
      ]
      where toModifier x = OptionModifier (\c -> c { Ty._restartEvery = x })
            defaultValue = Ty._restartEvery Default.bootstrapConfig




restartMinimumPeriod :: Parser (OptionModifier Ty.BootstrapConfig)
restartMinimumPeriod = toModifier <$> (nullOption . mconcat)
      [ reader positive
      , long    "restart-minperiod"
      , showDefault
      , value   defaultValue
      , metavar "[ms]"
      , help    "Restart a random pool node every n new nodes. (Note that a\
                \ restart is one new node by itself already.)"
      , hidden
      ]
      where toModifier x = OptionModifier (\c -> c { Ty._restartMinimumPeriod = x })
            defaultValue = Ty._restartMinimumPeriod Default.bootstrapConfig



poolSize :: Parser (OptionModifier Ty.PoolConfig)
poolSize = toModifier <$> (nullOption . mconcat)
      [ reader positive
      , long    "poolsize"
      , short   'n'
      , showDefault
      , value   defaultValue
      , metavar "(Int > 0)"
      , help    "Number of nodes in the pool"
      ]
      where toModifier x = OptionModifier (\c -> c { Ty._poolSize = x })
            defaultValue = Ty._poolSize Default.poolConfig



minNeighbours :: Parser (OptionModifier Ty.NodeConfig)
minNeighbours = toModifier <$> (nullOption . mconcat)
      [ reader positive
      , showDefault
      , value   defaultValue
      , long    "maxn"
      , metavar "(Int > 0)"
      , help    "Minimum amount of neighbours (up-/downstream separate)"
      ]
      where toModifier x = OptionModifier (\c -> c { Ty._minNeighbours = x })
            defaultValue = Ty._minNeighbours Default.nodeConfig



maxNeighbours :: Parser (OptionModifier Ty.NodeConfig)
maxNeighbours = toModifier <$> (nullOption . mconcat)
      [ reader positive
      , showDefault
      , value   defaultValue
      , long    "minn"
      , metavar "(Int > 0)"
      , help    "Maximum amount of neighbours (up-/downstream separate)"
      ]
      where toModifier x = OptionModifier (\c -> c { Ty._maxNeighbours = x })
            defaultValue = Ty._maxNeighbours Default.nodeConfig


maxChanSize :: Parser (OptionModifier Ty.NodeConfig)
maxChanSize = toModifier <$> (nullOption . mconcat)
      [ reader positive
      , showDefault
      , value   defaultValue
      , long    "chansize"
      , metavar "(Int > 0)"
      , help    "Maximum communication channel size"
      , hidden
      ]
      where toModifier x = OptionModifier (\c -> c { Ty._maxChanSize = x })
            defaultValue = Ty._maxChanSize Default.nodeConfig


floodMessageCache :: Parser (OptionModifier Ty.NodeConfig)
floodMessageCache = toModifier <$> (nullOption . mconcat)
      [ reader nonnegative
      , showDefault
      , value   defaultValue
      , long    "floodcache"
      , metavar "(Int >= 0)"
      , help    "Number of past flood messages to cache"
      , hidden
      ]
      where toModifier x = OptionModifier (\c -> c { Ty._floodMessageCache = x })
            defaultValue = Ty._floodMessageCache Default.nodeConfig


bounces :: Parser (OptionModifier Ty.NodeConfig)
bounces = toModifier <$> (nullOption . mconcat)
      [ reader nonnegative
      , showDefault
      , value   defaultValue
      , long    "bounces"
      , metavar "(Int >= 0)"
      , help    "Minimum edge search hard bounces"
      , hidden
      ]
      where toModifier x = OptionModifier (\c -> c { Ty._bounces = x })
            defaultValue = Ty._bounces Default.nodeConfig


maxSoftBounces :: Parser (OptionModifier Ty.NodeConfig)
maxSoftBounces = toModifier <$> (nullOption . mconcat)
      [ reader positive
      , showDefault
      , value   defaultValue
      , long    "hbounce"
      , metavar "(Int > 0)"
      , help    "Maximum edge search soft bounces"
      , hidden
      ]
      where toModifier x = OptionModifier (\c -> c { Ty._maxSoftBounces = x })
            defaultValue = Ty._maxSoftBounces Default.nodeConfig


acceptP :: Parser (OptionModifier Ty.NodeConfig)
acceptP = toModifier <$> (nullOption . mconcat)
      [ reader probability
      , showDefault
      , value   defaultValue
      , long    "acceptp"
      , metavar "(0 < p <= 1)"
      , help    "Edge request soft bounce acceptance probability"
      , hidden
      ]
      where toModifier x = OptionModifier (\c -> c { Ty._acceptP = x })
            defaultValue = Ty._acceptP Default.nodeConfig


shortTickRate :: Parser (OptionModifier Ty.NodeConfig)
shortTickRate = toModifier <$> (nullOption . mconcat)
      [ reader positive
      , showDefault
      , value   defaultValue
      , long    "stick"
      , metavar "[ms]"
      , help    "Tick rate of short loops"
      , hidden
      ]
      where toModifier x = OptionModifier (\c -> c { Ty._shortTickRate = x })
            defaultValue = Ty._shortTickRate Default.nodeConfig


mediumTickRate :: Parser (OptionModifier Ty.NodeConfig)
mediumTickRate = toModifier <$> (nullOption . mconcat)
      [ reader positive
      , showDefault
      , value   defaultValue
      , long    "mtick"
      , metavar "[ms]"
      , help    "Tick rate of medium loops"
      , hidden
      ]
      where toModifier x = OptionModifier (\c -> c { Ty._mediumTickRate = x })
            defaultValue = Ty._mediumTickRate Default.nodeConfig


longTickRate :: Parser (OptionModifier Ty.NodeConfig)
longTickRate = toModifier <$> (nullOption . mconcat)
      [ reader positive
      , showDefault
      , value   defaultValue
      , long    "ltick"
      , metavar "[ms]"
      , help    "Tick rate of long loops"
      , hidden
      ]
      where toModifier x = OptionModifier (\c -> c { Ty._longTickRate = x })
            defaultValue = Ty._longTickRate Default.nodeConfig


poolTimeout :: Parser (OptionModifier Ty.NodeConfig)
poolTimeout = toModifier <$> (nullOption . mconcat)
      [ reader positive
      , showDefault
      , value   defaultValue
      , long    "timeout"
      , metavar "[s]"
      , help    "Timeout for removal of nodes from the USN/DSN pool"
      , hidden
      ]
      where toModifier x = OptionModifier (\c -> c { Ty._poolTimeout = x })
            defaultValue = Ty._poolTimeout Default.nodeConfig


verbosity :: Parser (OptionModifier Ty.NodeConfig)
verbosity = toModifier <$> (nullOption . mconcat)
      [ reader readVerbosity
      , value   defaultValue
      , long    "verbosity"
      , metavar "(mute|quiet|default|debug|chatty)"
      , help    "Verbosity level, increasing from left to right"
      ]
      where toModifier x = OptionModifier (\c -> c { Ty._verbosity = x })
            defaultValue = Ty._verbosity Default.nodeConfig



-- #############################################################################
-- ###  Readers  ###############################################################
-- #############################################################################



-- | Numerical value between 0 and 1 (inclusive)
probability :: (Num a, Ord a, Read a) => String -> ReadM a
probability x = case readEither x of
      Right y | y >= 0 && y <= 1 -> pure y
      Right _ -> readerError (printf "Bad probability %s; 0 <= p <= 1" x)
      Left  _ -> readerError (printf "Parse error on double %s" x)



-- | Strictly positive numerical value
positive :: (Num a, Ord a, Read a) => String -> ReadM a
positive x = case readEither x of
      Right y | y > 0 -> pure y
      Right _ -> readerError (printf "Positive number expected (%s given)" x)
      Left  _ -> readerError (printf "Parse error on integer %s" x)



-- | Non-negative numerical value
nonnegative :: (Num a, Ord a, Read a) => String -> ReadM a
nonnegative x = case readEither x of
      Right y | y >= 0 -> pure y
      Right _ -> readerError (printf "Nonnegative number expected (%s given)" x)
      Left  _ -> readerError (printf "Parse error on integer %s" x)



readVerbosity :: String -> ReadM Ty.Verbosity
readVerbosity x = case map toLower x of
      "mute"    -> pure Ty.Mute
      "quiet"   -> pure Ty.Quiet
      "default" -> pure Ty.Default
      "debug"   -> pure Ty.Debug
      "chatty"  -> pure Ty.Chatty
      _else     -> readerError (printf "Unrecognized verbosity level \"%d\"" x)<|MERGE_RESOLUTION|>--- conflicted
+++ resolved
@@ -47,38 +47,23 @@
 
 
 
-<<<<<<< HEAD
-multiArgs :: IO (OptionModifier Ty.MultiConfig)
-multiArgs = runArgParser multiModifier short long
-=======
 multiModifier :: IO (OptionModifier Ty.MultiConfig)
 multiModifier = runArgParser multiModifier' short long
->>>>>>> 80ec1335
       where short = "Amoeba multi-node client"
             long  = "Launch multiple independent Amoeba nodes"
 
 
 
-<<<<<<< HEAD
-bootstrapArgs :: IO (OptionModifier Ty.BootstrapConfig)
-bootstrapArgs = runArgParser bootstrapModifier short long
-=======
 bootstrapModifier :: IO (OptionModifier Ty.BootstrapConfig)
 bootstrapModifier = runArgParser bootstrapModifier' short long
->>>>>>> 80ec1335
       where short = "Amoeba bootstrap server"
             long  = "Start a bootstrap server to allow new nodes to\
                           \ connect to an existing network"
 
 
 
-<<<<<<< HEAD
-drawingArgs :: IO (OptionModifier Ty.DrawingConfig)
-drawingArgs = runArgParser drawingModifier short long
-=======
 drawingModifier :: IO (OptionModifier Ty.DrawingConfig)
 drawingModifier = runArgParser drawingModifier' short long
->>>>>>> 80ec1335
       where short = "Amoeba bootstrap server"
             long  = "Start a bootstrap server to allow new nodes to\
                           \ connect to an existing network"
@@ -118,13 +103,8 @@
 
 
 
-<<<<<<< HEAD
-bootstrapModifier :: Parser (OptionModifier Ty.BootstrapConfig)
-bootstrapModifier = (fmap mconcat . T.sequenceA) mods
-=======
 bootstrapModifier' :: Parser (OptionModifier Ty.BootstrapConfig)
 bootstrapModifier' = (fmap mconcat . T.sequenceA) mods
->>>>>>> 80ec1335
       where mods = [ restartEvery
                    , restartMinimumPeriod
                    , liftNodeModifier <$> nodeModifier'
@@ -133,20 +113,6 @@
 
 
 
-<<<<<<< HEAD
-multiModifier :: Parser (OptionModifier Ty.MultiConfig)
-multiModifier = (fmap mconcat . T.sequenceA)  mods
-      where mods = [ liftNodeModifier <$> nodeModifier
-                   , liftPoolModifier <$> poolModifier
-                   ]
-
-
-
-drawingModifier :: Parser (OptionModifier Ty.DrawingConfig)
-drawingModifier = (fmap mconcat . T.sequenceA) mods
-      where mods = [ liftNodeModifier <$> nodeModifier
-                   , liftPoolModifier <$> poolModifier
-=======
 multiModifier' :: Parser (OptionModifier Ty.MultiConfig)
 multiModifier' = (fmap mconcat . T.sequenceA)  mods
       where mods = [ liftNodeModifier <$> nodeModifier'
@@ -159,7 +125,6 @@
 drawingModifier' = (fmap mconcat . T.sequenceA) mods
       where mods = [ liftNodeModifier <$> nodeModifier'
                    , liftPoolModifier <$> poolModifier'
->>>>>>> 80ec1335
                    ]
 
 
